--- conflicted
+++ resolved
@@ -2,14 +2,9 @@
 
 import cv2
 import gymnasium as gym
-<<<<<<< HEAD
 
 import environment
 from src.client import Entity, GameClient, ObservationKind
-=======
-from client import GameClient, ObservationKind
-import environment
->>>>>>> ec09fb84
 
 
 def main():
@@ -30,21 +25,9 @@
     # 3. Start sending random controls, requesting new images, and displaying them in a loop
     try:
         while True:
-<<<<<<< HEAD
-            player_state = client.entity_state(player_id)
-
-            # Send random controls
-            controls = env.action_space.sample()
-            player_state, reward, terminated, truncated, info = env.step(
-                player_id, controls
-            )
-=======
-            player_state = client.player_state(player_id)
-
             # Send random controls
             controls = env.action_space.sample()
             player_state, reward, terminated, truncated, info = env.step(player_id, controls)
->>>>>>> ec09fb84
 
             # Show latest image
             env.render(player_id, player_state)
